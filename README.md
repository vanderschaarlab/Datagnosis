<h2 align="center">
<<<<<<< HEAD
<<<<<<< HEAD
  datagnosis
=======
  Datagnosis
>>>>>>> a397fad (Update README.md)
=======
  Datagnosis
>>>>>>> 3ab4db42
</h2>

<h4 align="center">
    A Data-Centric AI library for measuring hardness categorization.
</h4>


<div align="center">

<!-- [![Test In Colab](https://colab.research.google.com/assets/colab-badge.svg)](https://colab.research.google.com/drive/1Vr2PJswgfFYBkJCm3hhVkuH-9dXnHeYV?usp=sharing)
[![Tests Quick Python](https://github.com/vanderschaarlab/datagnosis/actions/workflows/test_pr.yml/badge.svg)](https://github.com/vanderschaarlab/datagnosis/actions/workflows/test_pr.yml)
[![Tests Full Python](https://github.com/vanderschaarlab/datagnosis/actions/workflows/test_full.yml/badge.svg)](https://github.com/vanderschaarlab/datagnosis/actions/workflows/test_full.yml)
[![Tutorials](https://github.com/vanderschaarlab/datagnosis/actions/workflows/test_tutorials.yml/badge.svg)](https://github.com/vanderschaarlab/datagnosis/actions/workflows/test_tutorials.yml)
[![Documentation Status](https://readthedocs.org/projects/datagnosis/badge/?version=latest)](https://datagnosis.readthedocs.io/en/latest/?badge=latest)

[![](https://pepy.tech/badge/datagnosis)](https://pypi.org/project/datagnosis/) -->

<!-- [![arXiv](https://img.shields.io/badge/arXiv-2301.07573-b31b1b.svg)](https://arxiv.org/abs/2301.07573) -->
[![License](https://img.shields.io/badge/License-Apache_2.0-blue.svg)](https://github.com/vanderschaarlab/datagnosis/blob/main/LICENSE)
[![Python 3.8+](https://img.shields.io/badge/python-3.8+-blue.svg)](https://www.python.org/downloads/release/python-380/)
[![about](https://img.shields.io/badge/about-The%20van%20der%20Schaar%20Lab-blue)](https://www.vanderschaar-lab.com/)

<!-- ![image](https://github.com/vanderschaarlab/datagnosis/raw/main/docs/arch.png "datagnosis") -->

</div>


## Features:
- :key: Easy to extend pluginable architecture.
- :cyclone: Several state-of-the-art hardness characterisation methods.
<!-- - :book: [Read the docs !](https://datagnosis.readthedocs.io/) -->
<!-- - :airplane: [Checkout the tutorials!](https://github.com/vanderschaarlab/datagnosis#-tutorials) -->

*Please note: datagnosis does not handle missing data and so these values must be imputed first [HyperImpute](https://github.com/vanderschaarlab/hyperimpute) can be used to do this.*

## :rocket: Installation

The library can be installed from PyPI using
```bash
$ pip install datagnosis
```
or from source, using
```bash
$ pip install .
```
Other library extensions:
 * Install the library with unit-testing support
```bash
 pip install datagnosis[testing]
```

## :boom: Sample Usage

### Generic data
 

## 🔑 Methods

### Generic methods
| Method | Type| Description | Score | Reference |
| --- | --- | --- | --- | --- |
| Area Under the Margin (AUM) | Generic | Characterizes data examples based on the margin of a classifier – i.e. the difference between the logit values of the correct class and the next class. | Hard - low scores. | [AUM Paper](https://arxiv.org/abs/2001.10528) |
| Cleanlab *(rename) | Generic |Confident learning estimates the joint distribution of noisy and true labels — characterizing data as easy and hard for mislabeling. | Hard - low scores | [Cleanlab Paper](https://arxiv.org/pdf/1911.00068.pdf) |
| Conf Agree | Generic | Agreement measures the agreement of predictions on the same example. | Hard - low scores | [ Conf Agree Paper](https://arxiv.org/pdf/1910.13427.pdf)|
| Data IQ |Generic | Data-IQ computes the aleatoric uncertainty and confidence to characterize the data into easy, ambiguous and hard examples. | Hard - low confidence scores. High Aleatoric Uncertainty scores define ambiguous | [Data-IQ Paper](https://arxiv.org/abs/2210.13043) |
| Data Maps | Generic |Data Maps focuses on measuring variability (epistemic uncertainty) and confidence to characterize the data into easy, ambiguous and hard examples.|Hard - low confidence scores. High Epistemic Uncertainty scores define ambiguous| [Data-Maps Paper](https://arxiv.org/abs/2009.10795)|
| Gradient Normed (GraNd) | Generic |GraNd measures the gradient norm to characterize data. | Hard - high scores | [GraNd Paper](https://arxiv.org/abs/2107.07075)|
| Error L2-Norm (EL2N) | Generic | EL2N calculates the L2 norm of error over training in order to characterize data for computational purposes. | Hard - high scores | [EL2N Paper](https://arxiv.org/abs/2107.07075)|
| Forgetting | Generic |Forgetting scores analyze example transitions through training. i.e., the time a sample correctly learned at one epoch is then forgotten. | Hard - high scores | [Forgetting Paper](https://arxiv.org/abs/1812.05159)|
| Large Loss | Generic |Large Loss characterizes data based on sample-level loss magnitudes. | Hard - high scores | [Large Loss Paper](https://arxiv.org/abs/2106.00445)|
| Prototypicalilty | Generic |Prototypicality calculates the latent space clustering distance of the sample to the class centroid as the metric to characterize data. | Hard - high scores |[Prototypicalilty Paper](https://arxiv.org/abs/2206.14486) |
| Variance of Gradients (VOG) | Generic |VoG (Variance of gradients) estimates the variance of gradients for each sample over training | Hard - high scores |[VOG Paper](https://arxiv.org/abs/2008.11600) |
| ALLSH | Images |ALLSH computes the KL divergence of softmax outputs between original and augmented samples to characterize data. | Hard - high scores||[ALLSH Paper](https://arxiv.org/abs/2205.04980) |

*Generic type plugins can be used for tabular or image data. Image type plugins only work for images.*


## :hammer: Tests

Install the testing dependencies using
```bash
pip install .[testing]
```
The tests can be executed using
```bash
pytest -vsx
```

# Contributing to datagnosis

We want to make contributing to datagnosis is as easy and transparent as possible. We hope to collaborate with as many people as we can.


## Development installation

First create a new environment. It is recommended that you use conda. This can be done as follows:
```bash
conda create -n your-datagnosis-env python=3.9
conda activate your-datagnosis-env
```
*Python versions , 3.8, 3.9, 3.10, 3.11 are all compatible, but it is best to use the most up to date version you can, as some models may not support older python versions.*

To get the development installation with all the necessary dependencies for
linting, testing, auto-formatting, and pre-commit etc. run the following:
```bash
git clone https://github.com/vanderschaarlab/datagnosis.git
cd datagnosis
pip install -e .[testing]
```

Please check that the pre-commit is properly installed for the repository, by running:
```bash
pre-commit run --all
```
This checks that you are set up properly to contribute, such that you will match the code style in the rest of the project. This is covered in more detail below.


## Our Development Process

### Code Style

We believe that having a consistent code style is incredibly important. Therefore datagnosis imposes certain rules on the code that is contributed and the automated tests will not pass, if the style is not adhered to. These tests passing is a requirement for a contribution being merged. However, we make adhering to this code style as simple as possible. First, all the libraries required to produce code that is compatible with datagnosis's Code Style are installed in the step above when you set up the development environment. Secondly, these libraries are all triggered by pre-commit, so once you are set-up, you don't need to do anything. When you run `git commit`, any simple changes to enforce the style will run automatically and other required changes are explained in the stdout for you to go through and fix.

datagnosis uses the [black](https://github.com/ambv/black) and [flake8](https://github.com/PyCQA/flake8) code formatter to enforce a common code style across the code base. No additional configuration should be needed (see the [black documentation](https://black.readthedocs.io/en/stable/installation_and_usage.html#usage) for advanced usage).

Also, datagnosis uses [isort](https://github.com/timothycrosley/isort) to sort imports alphabetically and separate into sections.


#### Type Hints

datagnosis is fully typed using python 3.7+ [type hints](https://www.python.org/dev/peps/pep-0484/). This is enforced for contributions by [mypy](https://github.com/python/mypy), which is a static type-checker.


#### Tests

To run the tests, you can either use `pytest` (again, installed with the testing extra above).
The following testing command is good for checking your code, as it skips the tests that take a long time to run.
```bash
pytest -vvvsx -m "not slow" --durations=50
```

But the full test suite can be run with the following command.
```bash
pytest -vvvs  --durations=50
```

## Pull Requests
We actively welcome your pull requests.

1. Fork the repo and create your branch from `main`.
2. If you have added code that should be tested, add tests in the same style as those already present in the repo.
3. If you have changed APIs, document the API change in the PR.
4. Ensure the test suite passes.
5. Make sure your code passes the pre-commit, this will be required in order to commit and push, if you have properly installed pre-commit, which is included in the testing extra.


## Issues

We use GitHub issues to track public bugs. Please ensure your description is
clear and has sufficient instructions to be able to reproduce the issue.


## License

By contributing to datagnosis, you agree that your contributions will be licensed
under the LICENSE file in the root directory of this source tree. You should therefore, make sure that if you have introduced any dependencies that they also are covered by a license that allows the code to be used by the project and is compatible with the license in the root directory of this project.

<!-- ## Citing

If you use this code, please cite the associated paper:

```
@misc{https://doi.org/10.48550/arxiv.2301.07573,
  doi = {10.48550/ARXIV.2301.07573},
  url = {https://arxiv.org/abs/2301.07573},
  author = {Qian, Zhaozhi and Cebere, Bogdan-Constantin and van der Schaar, Mihaela},
  keywords = {Machine Learning (cs.LG), Artificial Intelligence (cs.AI), FOS: Computer and information sciences, FOS: Computer and information sciences},
  title = {datagnosis: facilitating innovative use cases of synthetic data in different data modalities},
  year = {2023},
  copyright = {Creative Commons Attribution 4.0 International}
}
``` --><|MERGE_RESOLUTION|>--- conflicted
+++ resolved
@@ -1,13 +1,5 @@
 <h2 align="center">
-<<<<<<< HEAD
-<<<<<<< HEAD
-  datagnosis
-=======
   Datagnosis
->>>>>>> a397fad (Update README.md)
-=======
-  Datagnosis
->>>>>>> 3ab4db42
 </h2>
 
 <h4 align="center">
